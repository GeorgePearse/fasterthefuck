--- conflicted
+++ resolved
@@ -106,7 +106,6 @@
 end
 ```
 
-<<<<<<< HEAD
 Or in your Powershell `$PROFILE` on Windows:
 
 ```powershell
@@ -119,10 +118,7 @@
 }
 ```
 
-Changes will available only in a new shell session.
-=======
 Changes will be available only in a new shell session.
->>>>>>> 21953467
 
 
 ## Update
