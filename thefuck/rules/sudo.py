--- conflicted
+++ resolved
@@ -9,12 +9,9 @@
             'This operation requires root.',
             'You need to be root to perform this command.',
             'requested operation requires superuser privilege',
-<<<<<<< HEAD
             'must be run as root',
-            'must be superuser']
-=======
+            'must be superuser',
             'Need to be root']
->>>>>>> 55cfdda2
 
 
 def match(command, settings):
