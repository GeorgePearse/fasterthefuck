patterns = ['permission denied',
            'EACCES',
            'pkg: Insufficient privileges',
            'you cannot perform this operation unless you are root',
            'non-root users cannot',
            'Operation not permitted',
<<<<<<< HEAD
            'root privilege']
=======
            'This command has to be run under the root user.']
>>>>>>> 275574be


def match(command, settings):
    for pattern in patterns:
        if pattern.lower() in command.stderr.lower():
            return True
    return False


def get_new_command(command, settings):
    return u'sudo {}'.format(command.script)<|MERGE_RESOLUTION|>--- conflicted
+++ resolved
@@ -4,11 +4,8 @@
             'you cannot perform this operation unless you are root',
             'non-root users cannot',
             'Operation not permitted',
-<<<<<<< HEAD
-            'root privilege']
-=======
+            'root privilege',
             'This command has to be run under the root user.']
->>>>>>> 275574be
 
 
 def match(command, settings):
